--- conflicted
+++ resolved
@@ -503,93 +503,101 @@
             response = self.client.get("/view/")
             self.assertTrue(response.status_code == 200)
 
-<<<<<<< HEAD
     def test_boolean_attributes(self):
         self.create_template(
             "cotton/boolean_attribute.html",
             """
                 {% if is_something is True %}
                     It's True
-                {% endif %}
-=======
+                {% endif %}   
+            """,
+        )
+
+        self.create_template(
+            "boolean_attribute_view.html",
+            """
+                <c-boolean-attribute is_something />
+            """,
+            "view/",
+        )
+
+        # Override URLconf
+        with self.settings(ROOT_URLCONF=self.url_conf()):
+            response = self.client.get("/view/")
+            self.assertContains(response, "It's True")
+
+    def test_empty_strings_are_not_considered_booleans(self):
+        self.create_template(
+            "cotton/empty_string_attrs.html",
+            """
+                {% if something1 == "" %}
+                    I am string
+                {% endif %}
+                
+                {% if something2 is True %}
+                    I am boolean
+                {% endif %}
+            """,
+        )
+
+        self.create_template(
+            "empty_string_attrs_view.html",
+            """
+                <c-empty-string-attrs something1="" something2 />
+            """,
+            "view/",
+        )
+
+        # Override URLconf
+        with self.settings(ROOT_URLCONF=self.url_conf()):
+            response = self.client.get("/view/")
+            self.assertContains(response, "I am string")
+            self.assertContains(response, "I am boolean")
+
+    def test_htmx_attribute_values_double_quote(self):
+        # tests for json-like values
+        self.create_template(
+            "cotton/htmx2.html",
+            """
+            <div {{ attrs }}><div>
+            """,
+        )
+
+        self.create_template(
+            "htmx_view2.html",
+            """
+                <c-htmx2
+                  hx-vals="{'id': '1'}"
+                />
+            """,
+            "view/",
+        )
+
+        # Override URLconf
+        with self.settings(ROOT_URLCONF=self.url_conf()):
+            response = self.client.get("/view/")
+            self.assertContains(response, "\"{'id': '1'}\"")
+
     def test_htmx_attribute_values_single_quote(self):
         # tests for json-like values
         self.create_template(
             "cotton/htmx.html",
             """
-            <div {{ attrs }}><div>
->>>>>>> b950eaa6
-            """,
-        )
-
-        self.create_template(
-<<<<<<< HEAD
-            "boolean_attribute_view.html",
-            """
-                <c-boolean-attribute is_something />
-=======
+            <div {{ attrs }}><div>            
+            """,
+        )
+
+        self.create_template(
             "htmx_view.html",
             """
             <c-htmx
               hx-vals='{"id": "1"}'
             />
->>>>>>> b950eaa6
-            """,
-            "view/",
-        )
-
-        # Override URLconf
-        with self.settings(ROOT_URLCONF=self.url_conf()):
-            response = self.client.get("/view/")
-<<<<<<< HEAD
-            self.assertContains(response, "It's True")
-
-    def test_empty_strings_are_not_considered_booleans(self):
-        self.create_template(
-            "cotton/empty_string_attrs.html",
-            """
-                {% if something1 == "" %}
-                    I am string
-                {% endif %}
-                
-                {% if something2 is True %}
-                    I am boolean
-                {% endif %}
-=======
-            self.assertContains(response, """'{"id": "1"}'""")
-
-    def test_htmx_attribute_values_double_quote(self):
-        # tests for json-like values
-        self.create_template(
-            "cotton/htmx2.html",
-            """
-            <div {{ attrs }}><div>
->>>>>>> b950eaa6
-            """,
-        )
-
-        self.create_template(
-<<<<<<< HEAD
-            "empty_string_attrs_view.html",
-            """
-                <c-empty-string-attrs something1="" something2 />
-=======
-            "htmx_view2.html",
-            """
-            <c-htmx2
-              hx-vals="{'id': '1'}"
-            />
->>>>>>> b950eaa6
-            """,
-            "view/",
-        )
-
-        # Override URLconf
-        with self.settings(ROOT_URLCONF=self.url_conf()):
-            response = self.client.get("/view/")
-<<<<<<< HEAD
-            self.assertContains(response, "I am string")
-            self.assertContains(response, "I am boolean")
-=======
-            self.assertContains(response, "\"{'id': '1'}\"")
->>>>>>> b950eaa6
+            """,
+            "view/",
+        )
+
+        # Override URLconf
+        with self.settings(ROOT_URLCONF=self.url_conf()):
+            response = self.client.get("/view/")
+            self.assertContains(response, """'{"id": "1"}'""")