import ast

from bs4.builder._htmlparser import BeautifulSoupHTMLParser, HTMLParserTreeBuilder
from html.parser import HTMLParser


def eval_string(value):
    """
    Evaluate a string representation of a constant, list, or dictionary to the actual Python object.
    """
    try:
        return ast.literal_eval(value)
    except (ValueError, SyntaxError):
        return value


def ensure_quoted(value):
    if isinstance(value, str):
        if value.startswith('{"') and value.endswith("}"):
            return f"'{value}'"  # use single quotes for json-like strings
        elif value.startswith('"') and value.endswith('"'):
            return value  # already quoted
    return f'"{value}"'  # default to double quotes


<<<<<<< HEAD
def get_cotton_data(context):
    if "cotton_data" not in context:
        context["cotton_data"] = {"stack": [], "vars": {}}
    return context["cotton_data"]
=======
class CottonHTMLParser(BeautifulSoupHTMLParser):
    """Extending the default HTML parser to override handle_starttag so we can preserve the intended value of the
    attribute from the developer so that we can differentiate boolean attributes and simply empty ones.
    """

    def __init__(self, tree_builder, soup, on_duplicate_attribute):
        # Initialize the parent class (HTMLParser) without additional arguments
        HTMLParser.__init__(self)
        self._first_processing_instruction = None
        self.tree_builder = tree_builder
        self.soup = soup
        self._root_tag = None  # Initialize _root_tag
        self.already_closed_empty_element = []  # Initialize this list
        self.on_duplicate_attribute = (
            on_duplicate_attribute  # You can set this according to your needs
        )
        self.IGNORE = "ignore"
        self.REPLACE = "replace"

    def handle_starttag(self, name, attrs, handle_empty_element=True):
        """Handle an opening tag, e.g. '<tag>'"""
        attr_dict = {}
        for key, value in attrs:
            # Cotton: Permit valueless attributes
            # if value is None:
            #     value = ''

            if key in attr_dict:
                on_dupe = self.on_duplicate_attribute
                if on_dupe == self.IGNORE:
                    pass
                elif on_dupe in (None, self.REPLACE):
                    attr_dict[key] = value
                else:
                    on_dupe(attr_dict, key, value)
            else:
                attr_dict[key] = value
        sourceline, sourcepos = self.getpos()
        tag = self.soup.handle_starttag(
            name, None, None, attr_dict, sourceline=sourceline, sourcepos=sourcepos
        )
        if tag and tag.is_empty_element and handle_empty_element:
            self.handle_endtag(name, check_already_closed=False)
            self.already_closed_empty_element.append(name)

        # Cotton: We do not need to validate the root element
        # if self._root_tag is None:
        #     self._root_tag_encountered(name)


class CottonHTMLTreeBuilder(HTMLParserTreeBuilder):
    def __init__(self, *args, **kwargs):
        super().__init__(*args, **kwargs)
        self.handle_duplicate_attributes = kwargs.get("on_duplicate_attribute", None)
        self.parser_class = CottonHTMLParser

    def feed(self, markup):
        parser = self.parser_class(self, self.soup, self.handle_duplicate_attributes)
        parser.feed(markup)
        parser.close()
>>>>>>> 5230655c
<|MERGE_RESOLUTION|>--- conflicted
+++ resolved
@@ -23,12 +23,12 @@
     return f'"{value}"'  # default to double quotes
 
 
-<<<<<<< HEAD
 def get_cotton_data(context):
     if "cotton_data" not in context:
         context["cotton_data"] = {"stack": [], "vars": {}}
     return context["cotton_data"]
-=======
+
+
 class CottonHTMLParser(BeautifulSoupHTMLParser):
     """Extending the default HTML parser to override handle_starttag so we can preserve the intended value of the
     attribute from the developer so that we can differentiate boolean attributes and simply empty ones.
@@ -88,5 +88,4 @@
     def feed(self, markup):
         parser = self.parser_class(self, self.soup, self.handle_duplicate_attributes)
         parser.feed(markup)
-        parser.close()
->>>>>>> 5230655c
+        parser.close()