import ast

from django import template
from django.template import Node
from django.utils.safestring import mark_safe
from django.template.loader import get_template

from django_cotton.utils import ensure_quoted


<<<<<<< HEAD
class CottonIncompleteDynamicComponentException(Exception):
    pass


@lru_cache(maxsize=1024)
def get_cached_template(template_name):
    """App runtime cache for cotton templates. Turned on only when DEBUG=False."""
    return get_template(template_name)


def render_template(template_name, context):
    if settings.DEBUG:
        return get_template(template_name).render(context)
    else:
        return get_cached_template(template_name).render(context)


=======
>>>>>>> db6a5a58
def cotton_component(parser, token):
    """
    Template tag to render a cotton component with dynamic attributes.

    Usage:
        {% cotton_component 'component_path' 'component_key' key1="value1" :key2="dynamic_value" %}
    """
    bits = token.split_contents()
    component_path = bits[1]
    component_key = bits[2]

    kwargs = {}
    for bit in bits[3:]:
        try:
            key, value = bit.split("=")
        except ValueError:
            # No value provided, assume boolean attribute
            key = bit
            value = ""

        kwargs[key] = value

    nodelist = parser.parse(("end_cotton_component",))
    parser.delete_first_token()

    return CottonComponentNode(nodelist, component_path, component_key, kwargs)


class CottonComponentNode(Node):
    def __init__(self, nodelist, component_path, component_key, kwargs):
        self.nodelist = nodelist
        self.component_path = component_path
        self.component_key = component_key
        self.kwargs = kwargs

    def render(self, context):
        attrs = self._build_attrs(context)

        # Add the remainder as the default slot
        local_ctx = context.flatten()
        local_ctx["slot"] = self.nodelist.render(context)

        # Merge slots and attributes into the local context
        all_named_slots_ctx = context.get("cotton_named_slots", {})
        local_named_slots_ctx = all_named_slots_ctx.get(self.component_key, {})
        local_ctx.update(local_named_slots_ctx)

        # We need to check if any dynamic attributes are present in the component slots and move them over to attrs
        if "ctn_template_expression_attrs" in local_named_slots_ctx:
            for expression_attr in local_named_slots_ctx["ctn_template_expression_attrs"]:
                attrs[expression_attr] = local_named_slots_ctx[expression_attr]

        # Build attrs string before formatting any '-' to '_' in attr names
        attrs_string = " ".join(f"{key}={ensure_quoted(value)}" for key, value in attrs.items())
        local_ctx["attrs"] = mark_safe(attrs_string)
        local_ctx["attrs_dict"] = attrs

        # Store attr names in a callable format, i.e. 'x-init' will be accessible by {{ x_init }}
        attrs = {key.replace("-", "_"): value for key, value in attrs.items()}
        local_ctx.update(attrs)

        # Reset the component's slots in context to prevent data leaking between components.
        all_named_slots_ctx[self.component_key] = {}

<<<<<<< HEAD
        template_path = self._generate_component_template_path(attrs)

        return render_template(template_path, local_ctx)
=======
        return get_template(self.template_path).render(local_ctx)
>>>>>>> db6a5a58

    def _build_attrs(self, context):
        """
        Build the attributes dictionary for the component
        """
        attrs = {}

        for key, value in self.kwargs.items():
            # strip single or double quotes only if both sides have them
            if value and value[0] == value[-1] and value[0] in ('"', "'"):
                value = value[1:-1]

            if key.startswith(":"):
                key = key[1:]
                attrs[key] = self._process_dynamic_attribute(value, context)
            elif value == "":
                attrs[key] = True
            else:
                attrs[key] = value

        return attrs

    def _process_dynamic_attribute(self, value, context):
        """
        Process a dynamic attribute (prefixed with ":")
        """
        # Template variable
        try:
            return template.Variable(value).resolve(context)
        except template.VariableDoesNotExist:
            pass

        # Boolean attribute
        if value == "":
            return True

        # String literal
        try:
            return ast.literal_eval(value)
        except (ValueError, SyntaxError):
            return value

    def _generate_component_template_path(self, attrs):
        """Check if the component is dynamic else process the path as is"""

        if self.component_path == "component":
            # 'is' at this point is already processed from kwargs to attrs, so it's already expression attribute,
            # dynamic + template var enabled. Therefore we can do either :is="variable" or is="some.path.{{ variable }}"
            if "is" in attrs:
                component_path = attrs["is"]

            else:
                return CottonIncompleteDynamicComponentException(
                    'Cotton error: "<c-component>" should be accompanied by an "is" attribute.'
                )
        else:
            component_path = self.component_path

        component_tpl_path = component_path.replace(".", "/").replace("-", "_")

        return "{}/{}.html".format(
            settings.COTTON_DIR if hasattr(settings, "COTTON_DIR") else "cotton", component_tpl_path
        )<|MERGE_RESOLUTION|>--- conflicted
+++ resolved
@@ -1,6 +1,7 @@
 import ast
 
 from django import template
+from django.conf import settings
 from django.template import Node
 from django.utils.safestring import mark_safe
 from django.template.loader import get_template
@@ -8,26 +9,10 @@
 from django_cotton.utils import ensure_quoted
 
 
-<<<<<<< HEAD
 class CottonIncompleteDynamicComponentException(Exception):
     pass
 
 
-@lru_cache(maxsize=1024)
-def get_cached_template(template_name):
-    """App runtime cache for cotton templates. Turned on only when DEBUG=False."""
-    return get_template(template_name)
-
-
-def render_template(template_name, context):
-    if settings.DEBUG:
-        return get_template(template_name).render(context)
-    else:
-        return get_cached_template(template_name).render(context)
-
-
-=======
->>>>>>> db6a5a58
 def cotton_component(parser, token):
     """
     Template tag to render a cotton component with dynamic attributes.
@@ -80,7 +65,6 @@
             for expression_attr in local_named_slots_ctx["ctn_template_expression_attrs"]:
                 attrs[expression_attr] = local_named_slots_ctx[expression_attr]
 
-        # Build attrs string before formatting any '-' to '_' in attr names
         attrs_string = " ".join(f"{key}={ensure_quoted(value)}" for key, value in attrs.items())
         local_ctx["attrs"] = mark_safe(attrs_string)
         local_ctx["attrs_dict"] = attrs
@@ -92,13 +76,9 @@
         # Reset the component's slots in context to prevent data leaking between components.
         all_named_slots_ctx[self.component_key] = {}
 
-<<<<<<< HEAD
         template_path = self._generate_component_template_path(attrs)
 
-        return render_template(template_path, local_ctx)
-=======
-        return get_template(self.template_path).render(local_ctx)
->>>>>>> db6a5a58
+        return get_template(template_path).render(local_ctx)
 
     def _build_attrs(self, context):
         """
