--- conflicted
+++ resolved
@@ -182,11 +182,7 @@
 
     def _compile_cotton_to_django(self, html_content, template_name):
         """Convert cotton <c-* syntax to {%."""
-<<<<<<< HEAD
-        soup = get_bs4_instance(html_content)
-=======
         soup = self._make_soup(html_content)
->>>>>>> 96570cc8
 
         # check if soup contains a 'c-vars' tag
         if cvars_el := soup.find("c-vars"):
@@ -259,11 +255,7 @@
         )
 
         # Since we can't replace the soup object itself, we create new soup instead
-<<<<<<< HEAD
-        new_soup = get_bs4_instance(wrapped_content)
-=======
         new_soup = self._make_soup(wrapped_content)
->>>>>>> 96570cc8
 
         return new_soup
 
@@ -309,13 +301,7 @@
                     component_tag += f"{{% cotton_slot {key} {component_key} expression_attr %}}{value}{{% end_cotton_slot %}}"
 
             if tag.contents:
-<<<<<<< HEAD
-                tag_soup = get_bs4_instance(
-                    tag.decode_contents(formatter=UnsortedAttributes()),
-                )
-=======
                 tag_soup = self._make_soup(tag.decode_contents(formatter=UnsortedAttributes()))
->>>>>>> 96570cc8
                 self._transform_components(tag_soup, component_key)
                 component_tag += str(
                     tag_soup.encode(formatter=UnsortedAttributes()).decode("utf-8")
@@ -324,11 +310,7 @@
             component_tag += "{% end_cotton_component %}"
 
             # Replace the original tag with the compiled django syntax
-<<<<<<< HEAD
-            new_soup = get_bs4_instance(component_tag)
-=======
             new_soup = self._make_soup(component_tag)
->>>>>>> 96570cc8
             tag.replace_with(new_soup)
 
         return soup
@@ -339,50 +321,18 @@
         inner_html = "".join(str(content) for content in slot_tag.contents)
 
         # Check and process any components in the slot content
-<<<<<<< HEAD
-        slot_soup = get_bs4_instance(inner_html)
-=======
         slot_soup = self._make_soup(inner_html)
->>>>>>> 96570cc8
         self._transform_components(slot_soup, component_key)
 
         cotton_slot_tag = f"{{% cotton_slot {slot_name} {component_key} %}}{str(slot_soup.encode(formatter=UnsortedAttributes()).decode('utf-8'))}{{% end_cotton_slot %}}"
         slot_tag.replace_with(self._make_soup(cotton_slot_tag))
 
-<<<<<<< HEAD
-        slot_tag.replace_with(get_bs4_instance(cotton_slot_tag))
-
-=======
-    def _make_soup(self, html):
+    def _make_soup(self, content):
         return BeautifulSoup(
-            html,
+            content,
             "html.parser",
-            on_duplicate_attribute=self.handle_duplicate_attributes,
+            builder=CottonHTMLTreeBuilder(on_duplicate_attribute=handle_duplicate_attributes),
         )
->>>>>>> 96570cc8
-
-def get_bs4_instance(content):
-    def handle_duplicate_attributes(tag_attrs, key, value):
-        """BS4 cleans html and removes duplicate attributes. This would be fine if our target was html, but actually
-        we're targeting Django Template Language. This contains expressions to govern content including attributes of
-        any XML-like tag. It's perfectly fine to expect duplicate attributes per tag in DTL:
-
-        <a href="#" {% if something %} class="this" {% else %} class="that" {% endif %}>Hello</a>
-
-        The solution here is to make duplicate attribute keys unique across that tag so BS4 will not attempt to merge or
-        replace existing. Then in post processing we'll remove the unique mask.
-
-        Todo - This could be simplified with a custom formatter
-        """
-        key_id = "".join(random.choice("0123456789ABCDEF") for i in range(5))
-        key = f"{key}__COTTON_DUPE_ATTR__{key_id}"
-        tag_attrs[key] = value
-
-    return BeautifulSoup(
-        content,
-        "html.parser",
-        builder=CottonHTMLTreeBuilder(on_duplicate_attribute=handle_duplicate_attributes),
-    )
 
 
 class CottonTemplateCacheHandler:
@@ -414,4 +364,21 @@
         return hashlib.sha1("|".join(values).encode()).hexdigest()
 
     def reset(self):
-        self.template_cache.clear()+        self.template_cache.clear()
+
+
+def handle_duplicate_attributes(tag_attrs, key, value):
+    """BS4 cleans html and removes duplicate attributes. This would be fine if our target was html, but actually
+    we're targeting Django Template Language. This contains expressions to govern content including attributes of
+    any XML-like tag. It's perfectly fine to expect duplicate attributes per tag in DTL:
+
+    <a href="#" {% if something %} class="this" {% else %} class="that" {% endif %}>Hello</a>
+
+    The solution here is to make duplicate attribute keys unique across that tag so BS4 will not attempt to merge or
+    replace existing. Then in post processing we'll remove the unique mask.
+
+    Todo - This could be simplified with a custom formatter
+    """
+    key_id = "".join(random.choice("0123456789ABCDEF") for i in range(5))
+    key = f"{key}__COTTON_DUPE_ATTR__{key_id}"
+    tag_attrs[key] = value